buildscript {
    repositories {
        mavenCentral()
        mavenLocal()
    }
    dependencies {
        classpath 'biz.aQute.bnd:biz.aQute.bnd.gradle:4.2.0'
    }
}

plugins {
    id 'java'
    id 'idea'
    id 'application'
    id 'com.github.johnrengelman.shadow' version '4.0.4' apply false
    id "com.github.hierynomus.license" version "0.15.0"
    id 'org.gradle.crypto.checksum' version '1.1.0'
    id "nebula.ospackage" version "7.1.0"
    id 'edu.sc.seis.launch4j' version '2.4.6'
    id 'com.palantir.graal' version '0.6.0'
    id 'de.thetaphi.forbiddenapis' version '2.6' apply false
    id "com.github.breadmoirai.github-release" version "2.2.9"
    id 'org.ajoberstar.git-publish' version '2.1.1'
    id 'org.owasp.dependencycheck' version '5.3.2.1' apply false
    id "com.github.ben-manes.versions" version "0.29.0"
    id "org.openapi.generator" version "4.3.1"
}

apply plugin: "com.github.ben-manes.versions"
apply plugin: 'de.thetaphi.forbiddenapis'
apply plugin: 'application'
apply plugin: 'com.github.johnrengelman.shadow'

apply plugin: 'com.palantir.graal'

apply plugin: 'org.owasp.dependencycheck'

/****************
 * Project Settings *
 ***************/

javadoc.options.encoding = 'UTF-8'

group = 'com.hivemq'
version = '4.4.0' + (Boolean.valueOf(System.getProperty("snapshot")) ? "-SNAPSHOT" : "")
description = 'MQTT CLI is a tool that provides a feature rich command line interface for connecting, ' +
        'publishing, subscribing, unsubscribing and disconnecting ' +
        'various MQTT clients simultaneously and supports  MQTT 5.0 and MQTT 3.1.1 '

def hivemqApiVersion = '4.4.0'

application {
    mainClassName = 'com.hivemq.cli.MqttCLIMain'
}

idea {
    module {
        generatedSourceDirs += file('build/generated/sources/annotationProcessor/java/main')
    }
}
apply plugin: 'application'
apply plugin: 'com.github.johnrengelman.shadow'

repositories {
    mavenCentral()
    jcenter()
}

/****************
 * OpenAPI HiveMQ Rest API dependency *
 ***************/

openApiGenerate {
    generatorName = "java"
    inputSpec = "$rootDir/specs/HiveMQ-$hivemqApiVersion-OpenAPI-spec.yaml".toString()
    outputDir = "$buildDir/generated/openapi".toString()
    apiPackage = "com.hivemq.cli.openapi.hivemq"
    modelPackage = "com.hivemq.cli.openapi.hivemq"
    configOptions = [
            dateLibrary: "java8"
    ]
}

sourceSets {
    main {
        java {
            srcDir "$rootDir/build/generated/openapi/src/main/java"
        }
    }
}

compileJava.dependsOn tasks.openApiGenerate


/****************
 * Metadata *
 ***************/


ext {
    moduleName = 'com.hivemq.cli'
    readableName = 'mqtt-cli'
    appName = 'MQTT CLI'
    githubOrg = 'hivemq'
    githubRepo = 'mqtt-cli'
    githubUrl = 'https://github.com/' + githubOrg + '/' + githubRepo
    scmConnection = 'scm:git:git://github.com/' + githubOrg + '/' + githubRepo + '.git'
    scmDeveloperConnection = 'scm:git:ssh://git@github.com/' + githubOrg + '/' + githubRepo + '.git'
    issuesUrl = githubUrl + '/issues'
    docUrl = 'https://' + githubOrg + '.github.io/' + githubRepo + '/'
    prevVersion = ''

    appJarName = "${readableName}.jar"
    appExe = "${readableName}.exe"

    // Directories
    
    iconsDir = "${projectDir}/icons"

    resDir = "${projectDir}/res"
    dmgDir = "${projectDir}/dmg"
    pkgDir = "${projectDir}/packages"
    brewDir = "${pkgDir}/homebrew"
    debDir = "${pkgDir}/debian"
    rpmDir = "${pkgDir}/rpm"
    winDir = "${pkgDir}/windows"

    buildLaunch4j = "$buildDir/launch4j"

    buildPkgDir = "${buildDir}/packages"
    buildBrewDir =  "${buildPkgDir}/homebrew"
    buildDebDir = "${buildPkgDir}/debian"
    buildRpmDir = "${buildPkgDir}/rpm"
    buildWinDir = "${buildPkgDir}/windows"

    packagePreamble = "${project.readableName}-${project.version}"
    rpmPackageName = "${packagePreamble}.rpm"
    debPackageName = "${packagePreamble}.deb"
    brewZipName = "${packagePreamble}-brew.zip"
    windowsZipName = "${packagePreamble}-win.zip"

    // Icons
    hmqIco = "${iconsDir}/05-mqtt-cli-icon.ico"
    hmqLogo = "${iconsDir}/05-mqtt-cli-icon.png"

    // Vendor details

    copyright = "Copyright 2019 HiveMQ and the HiveMQ Community"
    vendor = "HiveMQ GmbH"
    website = "https://www.hivemq.com/"
    license = "${projectDir}/LICENSE"

    // Dependency versions

    picoclishell3Version = '4.5.0'
    picocliVersion = '4.5.0'
    jline3Version = '3.16.0'
    jline3JansiVersion = '3.16.0'
    daggerVersion = '2.28.3'
    guavaVersion ='29.0-jre'
    hivemqclientVersion = '1.2.0'
    tinylogVersion = '2.0.1'
    jcToolsVersion = '2.1.2'
    jetbrainsAnnotationsVersion = '19.0.0'
    bouncycastleVersion='1.66'
    nettyVersion = '4.1.51.Final'
    gsonVersion = '2.8.6'
    substrateVmVersion = '19.2.0'
    junitJupiterVersion = '5.5.1'
<<<<<<< HEAD
    hivemqTestcontainerVersion = '1.1.1'
=======
    openCsvVersion = '5.2'
    swaggerVersion = '1.6.2'
    findBugsVersion = '3.0.2'
    okHttpVersion = '3.14.7'
    gsonFireVersion = '1.8.4'
    javaxVersion = '1.3.2'
    commonsLangVersion = '3.10'
    mockitoVersion = '2.23.4'
    hivemqTestcontainerVersion = '1.1.1'
    mockWebserverVersion = '4.8.0'
>>>>>>> 128c051c
    systemExitVersion = '1.0.0'
}


/****************
 * Dependencies *
 ***************/

dependencies {

    // hivemq client api dependencies
    implementation group: 'io.swagger', name: 'swagger-annotations', version: swaggerVersion
    implementation group: 'com.google.code.findbugs', name: 'jsr305', version: findBugsVersion
    implementation group: 'com.squareup.okhttp3', name: 'okhttp', version: okHttpVersion
    implementation group: 'com.squareup.okhttp3', name: 'logging-interceptor', version: okHttpVersion
    implementation group: 'io.gsonfire', name: 'gson-fire', version: gsonFireVersion
    implementation group: 'org.apache.commons', name: 'commons-lang3', version: commonsLangVersion
    implementation group: 'javax.annotation', name: 'javax.annotation-api', version: javaxVersion

    implementation group: 'org.jline', name: 'jline', version: jline3Version
    implementation group: 'org.jline', name: 'jline-terminal-jansi', version: jline3JansiVersion
    implementation group: 'com.google.dagger', name: 'dagger', version: daggerVersion
    compileOnly group: 'com.oracle.substratevm', name: "svm", version: substrateVmVersion
    annotationProcessor group: 'com.google.dagger', name: 'dagger-compiler', version: daggerVersion

    implementation group: 'info.picocli', name: 'picocli', version: picocliVersion
    implementation group: 'info.picocli', name: 'picocli-shell-jline3', version: picoclishell3Version
    implementation group: 'info.picocli', name: 'picocli-codegen', version: picocliVersion
    implementation group: 'com.google.guava', name: 'guava', version: guavaVersion
    implementation group: 'com.google.code.gson', name: 'gson', version: gsonVersion
    implementation group: 'org.tinylog', name: 'tinylog-api', version: tinylogVersion
    implementation group: 'org.tinylog', name: 'tinylog-impl', version: tinylogVersion
    implementation group: 'org.jetbrains', name: 'annotations', version: jetbrainsAnnotationsVersion
    implementation group: 'org.bouncycastle', name: 'bcprov-jdk15on', version: bouncycastleVersion
    implementation group: 'org.bouncycastle', name: 'bcpkix-jdk15on', version: bouncycastleVersion
    implementation group: 'com.hivemq', name: 'hivemq-mqtt-client', version: hivemqclientVersion
    implementation group: 'io.netty', name: 'netty-handler', version: nettyVersion
    implementation group: 'io.netty', name: 'netty-codec-http', version: nettyVersion
    implementation group: 'io.netty', name: 'netty-transport-native-epoll', version: nettyVersion, classifier: 'linux-x86_64'
    implementation group: 'com.opencsv', name: 'opencsv', version: openCsvVersion

    testImplementation group: 'org.mockito', name: 'mockito-core', version: mockitoVersion
    testImplementation group: 'org.junit.jupiter', name: 'junit-jupiter-api', version: junitJupiterVersion
    testImplementation group: 'org.junit.jupiter', name: 'junit-jupiter-params', version: junitJupiterVersion
<<<<<<< HEAD
=======
    testImplementation group: 'com.squareup.okhttp3', name: 'mockwebserver', version: mockWebserverVersion
>>>>>>> 128c051c
    testImplementation group: 'com.hivemq', name: 'hivemq-testcontainer-junit5', version: hivemqTestcontainerVersion
    testImplementation group: 'com.ginsberg', name: 'junit5-system-exit', version: systemExitVersion
    testRuntime group: 'org.junit.jupiter', name: 'junit-jupiter-engine', version: junitJupiterVersion

}

/**************
 * Compliance *
 **************/

downloadLicenses {
    ext.apacheTwo = license('Apache License, Version 2.0', 'http://opensource.org/licenses/Apache-2.0')
    ext.cddlOnePointZero = license('CDDL, Version 1.0', 'http://glassfish.java.net/public/CDDLv1.0.html')
    ext.cddlOnePointOne = license('CDDL, Version 1.1', 'http://glassfish.java.net/public/CDDL+GPL_1_1.html')
    ext.lgplTwoPointOne = license('LGPL, Version 2.1', 'http://www.gnu.org/licenses/lgpl-2.1.html')
    ext.eplOnePointZero = license('EPL, Version 1.0', 'http://www.eclipse.org/legal/epl-v10.html')

    aliases = [
            (apacheTwo)       : ['Apache License 2', 'Apache Software License - Version 2.0', 'The Apache Software License, Version 2.0', 'Apache 2', 'Apache License Version 2.0', 'Apache License, Version 2.0', 'Apache License 2.0', 'Apache 2.0', 'The Apache License, Version 2.0', license('Apache License', 'http://www.apache.org/licenses/LICENSE-2.0')],
            (cddlOnePointZero): ['Common Development and Distribution License (CDDL) v1.0', 'COMMON DEVELOPMENT AND DISTRIBUTION LICENSE (CDDL) Version 1.0'],
            (cddlOnePointOne) : ['CDDL 1.1'],
            (lgplTwoPointOne) : ['LGPL 2.1', 'GNU Lesser General Public License'],
            (eplOnePointZero) : ['Eclipse Public License - Version 1.0', 'Eclipse Public License', 'Eclipse Public License - v 1.0']
    ]
}

license {
    include "**/*.java"
    exclude "**/com/hivemq/cli/openapi/**"
    header = file('HEADER')
}


task updateThirdPartyLicenses {
    group 'license'
    dependsOn ':downloadLicenses'
    doLast {
        javaexec {
            main = '-jar'
            args = ["${rootDir}/gradle/tools/license-third-party-tool-1.0.jar",
                    "${buildDir}/reports/license/dependency-license.xml",
                    "${projectDir}/src/packaging/third-party-licenses/licenses",
                    "${projectDir}/src/packaging/third-party-licenses/licenses.html"
            ]
        }
    }
}

forbiddenApisMain {
    exclude '**/LoggingBootstrap.class'
}

forbiddenApis {
    bundledSignatures = ['jdk-deprecated', 'jdk-non-portable', 'jdk-reflection' ]
    ignoreFailures = false
}

//disable
forbiddenApisTest.enabled = false

/****************
 * Jar *
 ***************/

compileJava {
    sourceCompatibility = '1.8'
    targetCompatibility = '1.8'
    options.encoding = 'UTF-8'

    def jv = System.properties['java.version']
    if ( jv.startsWith('6') || jv.startsWith('7')  ) {
        throw new RuntimeException('Incompatible JRE version: ' + System.properties['java.version'] + '. Use at least JRE 8 instead.')
    }
}

jar {

    manifest () {
        attributes(
                'Built-JDK': System.getProperty('java.version'),
                'Implementation-Title': project.appName,
                'Implementation-Version': project.version,
                'Implementation-Vendor': project.vendor,
                'Specification-Title': project.appName,
                'Specification-Version': project.version,
                'Specification-Vendor': project.vendor,
                'Main-Class': application.mainClassName,
                // 'Class-Path': configurations.compile.collect { 'lib/' + it.getName() }.join(' '),
                'Built-Date': new Date().format("yyyy-MM-dd HH:mm:ss"),
                // 'SplashScreen-Image': 'mqtt-logo.svg',
                // 'Sealed': 'true'
        )
    }

    from(configurations.runtime.resolve().collect { it.isDirectory() ? it : zipTree(it) }) {
        exclude 'META-INF/MANIFEST.MF'
        exclude 'META-INF/*.SF'
        exclude 'META-INF/*.DSA'
        exclude 'META-INF/*.RSA'
    }

    finalizedBy shadowJar
}

shadowJar {
    archiveClassifier = ''
}


/****************
 * Tests *
 ***************/

compileTestJava {
    options.encoding = 'UTF-8'
}


test {
    useJUnitPlatform()
}

/****************
 * Graal *
 ***************/

graal {
    graalVersion '19.2.1'
    outputName "${rootProject.name}"
    mainClass application.mainClassName
    option '-H:+PrintClassInitialization'
    option '-H:ReflectionConfigurationFiles=tools/reflection.json'
    option '-H:-UseServiceLoaderFeature'
    option '-H:IncludeResources="org/jline/utils/*.*'
    option '-H:IncludeResources="org/jline/terminal/*.*'
    option '--allow-incomplete-classpath'
    option '--report-unsupported-elements-at-runtime'
    option '--initialize-at-build-time'
    option '--initialize-at-run-time=' +
            'io.netty.channel.unix.Errors,' +
            'io.netty.channel.unix.IovArray,' +
            'io.netty.channel.unix.Limits,' +
            'io.netty.channel.unix.Socket,' +
            'io.netty.channel.epoll.EpollEventArray,' +
            'io.netty.channel.epoll.EpollEventLoop,' +
            'io.netty.channel.epoll.Native,' +
            'io.netty.handler.ssl.ConscryptAlpnSslEngine,' +
            'io.netty.handler.ssl.JdkNpnApplicationProtocolNegotiator,' +
            'io.netty.handler.ssl.JettyNpnSslEngine,' +
            'io.netty.handler.ssl.ReferenceCountedOpenSslEngine,' +
            'io.netty.handler.ssl.ReferenceCountedOpenSslContext,' +
            'io.netty.handler.codec.http.HttpObjectEncoder,' +
            'io.netty.handler.codec.http.websocketx.WebSocket00FrameEncoder,' +
            'com.hivemq.client.internal.mqtt.codec.encoder.MqttPingReqEncoder,' +
            'com.hivemq.client.internal.mqtt.codec.encoder.mqtt3.Mqtt3DisconnectEncoder'
}

/****************
 * Homebrew Package & Formula *
 ***************/

task buildPackageBrew(type: Zip) {
    dependsOn shadowJar

    archiveFileName = brewZipName
    destinationDirectory = file(project.buildBrewDir)

    into('brew') {
        from shadowJar.archiveFile
        from "$brewDir/mqtt"
    }

    from(projectDir) {
        include 'LICENSE'
        into 'licenses'
    }
}


task buildBrewFormula(type: Copy) {
    dependsOn buildPackageBrew

    from "$brewDir/mqtt-cli.rb"
    into "$buildBrewDir"

    doLast {
        ant.replace(file: "$buildBrewDir/mqtt-cli.rb", token: "@@description@@", value: project.description)
        ant.replace(file: "$buildBrewDir/mqtt-cli.rb", token: "@@version@@", value: project.version)
        ant.replace(file: "$buildBrewDir/mqtt-cli.rb", token: "@@filename@@", value: buildPackageBrew.archiveFileName.get())
        ant.replace(file: "$buildBrewDir/mqtt-cli.rb", token: "@@shasum@@", value: checkSum(buildPackageBrew.archiveFile.get().getAsFile()))
    }

}

/****************
 * Debian & RPM Packages *
 ***************/

ospackage {
    packageName project.readableName
    version project.version

    url project.website

    summary 'MQTT Command Line Interface for interacting with a MQTT broker'
    packageDescription project.description
    license 'apache2'
    packager ''
    vendor project.vendor

    os LINUX
    type BINARY

    user 'root'
    permissionGroup 'root'

    into "/opt/$packageName"
    from(shadowJar.outputs.files)
    from(configurations.runtime) {
        into 'lib'
    }
    from('lib') {
        into 'lib'
    }
    from(projectDir) {
        include 'LICENSE'
        into 'licenses'
        fileType LICENSE
    }
    from(debDir) {
        include 'mqtt'
        fileMode 0755
        filter {
            it.replaceAll("@@jarPath@@", "/opt/${packageName}/${shadowJar.archiveFileName.get()}")
        }
    }


    link('/usr/bin/mqtt', "/opt/$packageName/mqtt", 0755)

}

buildDeb {
    requires("default-jre").or("java8-runtime")
}

buildRpm {
    arch NOARCH
    release '1'
    requires('jre', '1.8.0', GREATER | EQUAL)
}

task buildDebianPackage(type: Copy) {
    from buildDeb
    into project.buildDebDir
    include "*.deb"
    rename { String filename ->
        filename = debPackageName
    }
}

task buildRpmPackage(type: Copy) {
    from buildRpm
    into project.buildRpmDir
    include "*.rpm"
    rename { String filename ->
        filename = rpmPackageName
    }
}

/****************
 * Windows Zipping *
 ***************/

launch4j {
    outputDir = 'packages/windows'
    headerType = "console"
    mainClassName = application.mainClassName
    icon = project.hmqIco
    jar = "lib/${project.tasks.shadowJar.archiveFileName.get()}"
    outfile = project.appExe
    copyright = project.copyright
    companyName = project.vendor
    downloadUrl = "https://openjdk.java.net/install/"
    jreMinVersion = "1.8"
    windowTitle = project.appName
    version = project.version
    textVersion = project.version
}

task buildWindowsZip(type: Zip) {
    dependsOn createExe

    archiveFileName = windowsZipName
    destinationDirectory = file(project.buildWinDir)

    from ("${project.winDir}") {
        include '*'
        filter { line ->
            line.replace('@@exeName@@', project.appExe)
        }
    }
    from launch4j.dest
    from project.license
}

/****************
 * Package Task *
 ***************/

task buildPackageAll {
    dependsOn buildBrewFormula, buildDebianPackage, buildRpmPackage, buildWindowsZip
}

/****************
 * Publish Draft-Release with all packages to GitHub Releases*
 ***************/

githubRelease {
    token "" + System.getenv("GITHUB_API_TOKEN")
    owner = project.githubOrg
    targetCommitish "develop"
    body ""
    draft true
    prerelease false
    releaseAssets jar.archiveFile,
            file("${project.buildRpmDir}/$rpmPackageName"),
            file("${project.buildDebDir}/$debPackageName"),
            file("${project.buildBrewDir}/$brewZipName"),
            buildWindowsZip
    overwrite false
}

/****************
 * Update the Homebrew-Formula with the newly built package *
 ***************/

gitPublish {
    repoUri = "https://github.com/hivemq/homebrew-mqtt-cli.git"

    branch = 'master'

    contents {
        from(project.buildBrewDir) {
            include 'mqtt-cli.rb'
        }
    }

    // message used when committing changes
    commitMessage = "Release version v${project.version}"
}


tasks.githubRelease.dependsOn tasks.buildPackageAll


/****************
 * Helpers *
 ***************/

import java.security.DigestInputStream
import java.security.MessageDigest
static def checkSum(File file) {
    file.withInputStream {
        new DigestInputStream(it, MessageDigest.getInstance('SHA-256')).withStream {
            it.eachByte {}
            it.messageDigest.digest().encodeHex() as String
        }
    }
}
<|MERGE_RESOLUTION|>--- conflicted
+++ resolved
@@ -167,9 +167,6 @@
     gsonVersion = '2.8.6'
     substrateVmVersion = '19.2.0'
     junitJupiterVersion = '5.5.1'
-<<<<<<< HEAD
-    hivemqTestcontainerVersion = '1.1.1'
-=======
     openCsvVersion = '5.2'
     swaggerVersion = '1.6.2'
     findBugsVersion = '3.0.2'
@@ -180,7 +177,6 @@
     mockitoVersion = '2.23.4'
     hivemqTestcontainerVersion = '1.1.1'
     mockWebserverVersion = '4.8.0'
->>>>>>> 128c051c
     systemExitVersion = '1.0.0'
 }
 
@@ -225,10 +221,7 @@
     testImplementation group: 'org.mockito', name: 'mockito-core', version: mockitoVersion
     testImplementation group: 'org.junit.jupiter', name: 'junit-jupiter-api', version: junitJupiterVersion
     testImplementation group: 'org.junit.jupiter', name: 'junit-jupiter-params', version: junitJupiterVersion
-<<<<<<< HEAD
-=======
     testImplementation group: 'com.squareup.okhttp3', name: 'mockwebserver', version: mockWebserverVersion
->>>>>>> 128c051c
     testImplementation group: 'com.hivemq', name: 'hivemq-testcontainer-junit5', version: hivemqTestcontainerVersion
     testImplementation group: 'com.ginsberg', name: 'junit5-system-exit', version: systemExitVersion
     testRuntime group: 'org.junit.jupiter', name: 'junit-jupiter-engine', version: junitJupiterVersion
