buildscript {
	repositories {
		mavenCentral()
		mavenLocal()
		jcenter()
	}
	dependencies {
		classpath 'biz.aQute.bnd:biz.aQute.bnd.gradle:5.1.2'
		classpath "com.github.ben-manes:gradle-versions-plugin:0.29.0"
	}
}

plugins {
<<<<<<< HEAD
    id 'java'
    id 'idea'
    id 'application'
    id 'com.github.johnrengelman.shadow' version '4.0.4' apply false
    id "com.github.hierynomus.license" version "0.15.0"
    id 'org.gradle.crypto.checksum' version '1.1.0'
    id "nebula.ospackage" version "7.1.0"
    id 'edu.sc.seis.launch4j' version '2.4.6'
    id 'com.palantir.graal' version '0.7.1'
    id 'de.thetaphi.forbiddenapis' version '2.6' apply false
    id "com.github.breadmoirai.github-release" version "2.2.9"
    id 'org.ajoberstar.git-publish' version '2.1.1'
=======
	id 'java'
	id 'idea'
	id 'application'
	id 'com.github.johnrengelman.shadow' version '6.0.0' apply false
	id "com.github.hierynomus.license" version "0.14.0"
	id 'org.gradle.crypto.checksum' version '1.2.0'
	id "nebula.ospackage" version "8.4.1"
	id 'edu.sc.seis.launch4j' version '2.4.6'
	id 'com.palantir.graal' version '0.7.1'
	id 'de.thetaphi.forbiddenapis' version '3.0.1' apply false
	id "com.github.breadmoirai.github-release" version "2.2.12"
	id 'org.ajoberstar.git-publish' version '2.1.1'
	id 'org.owasp.dependencycheck' version '5.3.2.1' apply false
	id "com.github.ben-manes.versions" version "0.29.0"
	id "org.openapi.generator" version "4.3.1"
>>>>>>> 98c07864
}

apply plugin: "com.github.ben-manes.versions"
apply plugin: 'de.thetaphi.forbiddenapis'
apply plugin: 'application'
apply plugin: 'com.github.johnrengelman.shadow'

apply plugin: 'com.palantir.graal'

apply plugin: 'org.owasp.dependencycheck'

/****************
 * Project Settings *
 ***************/

javadoc.options.encoding = 'UTF-8'

group = 'com.hivemq'
version = '4.4.0' + (Boolean.valueOf(System.getProperty("snapshot")) ? "-SNAPSHOT" : "")
description = 'MQTT CLI is a tool that provides a feature rich command line interface for connecting, ' +
		'publishing, subscribing, unsubscribing and disconnecting ' +
		'various MQTT clients simultaneously and supports  MQTT 5.0 and MQTT 3.1.1 '

def hivemqApiVersion = '4.4.0'

application {
	mainClassName = 'com.hivemq.cli.MqttCLIMain'
}

idea {
	module {
		generatedSourceDirs += file('build/generated/sources/annotationProcessor/java/main')
	}
}
apply plugin: 'application'
apply plugin: 'com.github.johnrengelman.shadow'

repositories {
	mavenCentral()
	jcenter()
}

/****************
 * OpenAPI HiveMQ Rest API dependency *
 ***************/

openApiGenerate {
	generatorName = "java"
	inputSpec = "$rootDir/specs/HiveMQ-$hivemqApiVersion-OpenAPI-spec.yaml".toString()
	outputDir = "$buildDir/generated/openapi".toString()
	apiPackage = "com.hivemq.cli.openapi.hivemq"
	modelPackage = "com.hivemq.cli.openapi.hivemq"
	configOptions = [
			dateLibrary: "java8"
	]
}

sourceSets {
	main {
		java {
			srcDir "$rootDir/build/generated/openapi/src/main/java"
		}
	}
}

compileJava.dependsOn tasks.openApiGenerate


/****************
 * Metadata *
 ***************/


ext {
<<<<<<< HEAD
    moduleName = 'com.hivemq.cli'
    readableName = 'mqtt-cli'
    appName = 'MQTT CLI'
    githubOrg = 'hivemq'
    githubRepo = 'mqtt-cli'
    githubUrl = 'https://github.com/' + githubOrg + '/' + githubRepo
    scmConnection = 'scm:git:git://github.com/' + githubOrg + '/' + githubRepo + '.git'
    scmDeveloperConnection = 'scm:git:ssh://git@github.com/' + githubOrg + '/' + githubRepo + '.git'
    issuesUrl = githubUrl + '/issues'
    docUrl = 'https://' + githubOrg + '.github.io/' + githubRepo + '/'
    prevVersion = ''

    appJarName = "${readableName}.jar"
    appExe = "${readableName}.exe"

    // Directories
    
    iconsDir = "${projectDir}/icons"

    resDir = "${projectDir}/res"
    dmgDir = "${projectDir}/dmg"
    pkgDir = "${projectDir}/packages"
    brewDir = "${pkgDir}/homebrew"
    debDir = "${pkgDir}/debian"
    rpmDir = "${pkgDir}/rpm"
    winDir = "${pkgDir}/windows"

    buildLaunch4j = "$buildDir/launch4j"

    buildPkgDir = "${buildDir}/packages"
    buildBrewDir =  "${buildPkgDir}/homebrew"
    buildDebDir = "${buildPkgDir}/debian"
    buildRpmDir = "${buildPkgDir}/rpm"
    buildWinDir = "${buildPkgDir}/windows"

    // Icons
    hmqIco = "${iconsDir}/05-mqtt-cli-icon.ico"
    hmqLogo = "${iconsDir}/05-mqtt-cli-icon.png"

    // Vendor details

    copyright = "Copyright 2019 HiveMQ and the HiveMQ Community"
    vendor = "HiveMQ GmbH"
    website = "https://www.hivemq.com/"
    license = "${projectDir}/LICENSE"

    // Dependency versions

    picoclishell3Version = '4.3.2'
    picocliVersion = '4.3.2'
    jline3Version = '3.14.0'
    jline3JansiVersion = '3.14.0'
    daggerVersion = '2.21'
    guavaVersion ='27.0.1-jre'
    hivemqclientVersion = '1.1.3'
    tinylogVersion = '2.0.1'
    jcToolsVersion = '2.1.2'
    jetbrainsAnnotationsVersion = '17.0.0'
    bouncycastleVersion='1.62'
    nettyVersion = '4.1.37.Final'
    gsonVersion = '2.8.6'
    substrateVmVersion = '19.2.1'
    junitJupiterVersion = '5.5.1'
=======
	moduleName = 'com.hivemq.cli'
	readableName = 'mqtt-cli'
	appName = 'MQTT CLI'
	githubOrg = 'hivemq'
	githubRepo = 'mqtt-cli'
	githubUrl = 'https://github.com/' + githubOrg + '/' + githubRepo
	scmConnection = 'scm:git:git://github.com/' + githubOrg + '/' + githubRepo + '.git'
	scmDeveloperConnection = 'scm:git:ssh://git@github.com/' + githubOrg + '/' + githubRepo + '.git'
	issuesUrl = githubUrl + '/issues'
	docUrl = 'https://' + githubOrg + '.github.io/' + githubRepo + '/'
	prevVersion = ''

	appJarName = "${readableName}.jar"
	appExe = "${readableName}.exe"

	// Directories

	iconsDir = "${projectDir}/icons"

	resDir = "${projectDir}/res"
	dmgDir = "${projectDir}/dmg"
	pkgDir = "${projectDir}/packages"
	brewDir = "${pkgDir}/homebrew"
	debDir = "${pkgDir}/debian"
	rpmDir = "${pkgDir}/rpm"
	winDir = "${pkgDir}/windows"

	buildLaunch4j = "$buildDir/launch4j"

	buildPkgDir = "${buildDir}/packages"
	buildBrewDir = "${buildPkgDir}/homebrew"
	buildDebDir = "${buildPkgDir}/debian"
	buildRpmDir = "${buildPkgDir}/rpm"
	buildWinDir = "${buildPkgDir}/windows"

	packagePreamble = "${project.readableName}-${project.version}"
	rpmPackageName = "${packagePreamble}.rpm"
	debPackageName = "${packagePreamble}.deb"
	brewZipName = "${packagePreamble}-brew.zip"
	windowsZipName = "${packagePreamble}-win.zip"

	// Icons
	hmqIco = "${iconsDir}/05-mqtt-cli-icon.ico"
	hmqLogo = "${iconsDir}/05-mqtt-cli-icon.png"

	// Vendor details

	copyright = "Copyright 2019 HiveMQ and the HiveMQ Community"
	vendor = "HiveMQ GmbH"
	website = "https://www.hivemq.com/"
	license = "${projectDir}/LICENSE"

	// Dependency versions

	picoclishell3Version = '4.5.0'
	picocliVersion = '4.5.0'
	jline3Version = '3.16.0'
	jline3JansiVersion = '3.16.0'
	daggerVersion = '2.28.3'
	guavaVersion = '29.0-jre'
	hivemqclientVersion = '1.2.0'
	tinylogVersion = '2.0.1'
	jcToolsVersion = '2.1.2'
	jetbrainsAnnotationsVersion = '19.0.0'
	bouncycastleVersion = '1.66'
	nettyVersion = '4.1.51.Final'
	gsonVersion = '2.8.6'
	substrateVmVersion = '19.2.1'
	junitJupiterVersion = '5.5.1'
	openCsvVersion = '5.2'
	swaggerVersion = '1.6.2'
	findBugsVersion = '3.0.2'
	okHttpVersion = '3.14.7'
	gsonFireVersion = '1.8.4'
	javaxVersion = '1.3.2'
	commonsLangVersion = '3.10'
	mockitoVersion = '3.4.6'
	hivemqTestcontainerVersion = '1.1.1'
	mockWebserverVersion = '4.8.0'
	systemExitVersion = '1.0.0'
>>>>>>> 98c07864
}


/****************
 * Dependencies *
 ***************/

dependencies {

	// hivemq client api dependencies
	implementation group: 'io.swagger', name: 'swagger-annotations', version: swaggerVersion
	implementation group: 'com.google.code.findbugs', name: 'jsr305', version: findBugsVersion
	implementation group: 'com.squareup.okhttp3', name: 'okhttp', version: okHttpVersion
	implementation group: 'com.squareup.okhttp3', name: 'logging-interceptor', version: okHttpVersion
	implementation group: 'io.gsonfire', name: 'gson-fire', version: gsonFireVersion
	implementation group: 'org.apache.commons', name: 'commons-lang3', version: commonsLangVersion
	implementation group: 'javax.annotation', name: 'javax.annotation-api', version: javaxVersion

	implementation group: 'org.jline', name: 'jline', version: jline3Version
	implementation group: 'org.jline', name: 'jline-terminal-jansi', version: jline3JansiVersion
	implementation group: 'com.google.dagger', name: 'dagger', version: daggerVersion
	compileOnly group: 'com.oracle.substratevm', name: "svm", version: substrateVmVersion
	annotationProcessor group: 'com.google.dagger', name: 'dagger-compiler', version: daggerVersion

	implementation group: 'info.picocli', name: 'picocli', version: picocliVersion
	implementation group: 'info.picocli', name: 'picocli-shell-jline3', version: picoclishell3Version
	implementation group: 'info.picocli', name: 'picocli-codegen', version: picocliVersion
	implementation group: 'com.google.guava', name: 'guava', version: guavaVersion
	implementation group: 'com.google.code.gson', name: 'gson', version: gsonVersion
	implementation group: 'org.tinylog', name: 'tinylog-api', version: tinylogVersion
	implementation group: 'org.tinylog', name: 'tinylog-impl', version: tinylogVersion
	implementation group: 'org.jetbrains', name: 'annotations', version: jetbrainsAnnotationsVersion
	implementation group: 'org.bouncycastle', name: 'bcprov-jdk15on', version: bouncycastleVersion
	implementation group: 'org.bouncycastle', name: 'bcpkix-jdk15on', version: bouncycastleVersion
	implementation group: 'com.hivemq', name: 'hivemq-mqtt-client', version: hivemqclientVersion
	implementation group: 'io.netty', name: 'netty-handler', version: nettyVersion
	implementation group: 'io.netty', name: 'netty-codec-http', version: nettyVersion
	implementation group: 'io.netty', name: 'netty-transport-native-epoll', version: nettyVersion, classifier: 'linux-x86_64'
	implementation group: 'com.opencsv', name: 'opencsv', version: openCsvVersion

	testImplementation group: 'org.mockito', name: 'mockito-core', version: mockitoVersion
	testImplementation group: 'org.junit.jupiter', name: 'junit-jupiter-api', version: junitJupiterVersion
	testImplementation group: 'org.junit.jupiter', name: 'junit-jupiter-params', version: junitJupiterVersion
	testImplementation group: 'com.squareup.okhttp3', name: 'mockwebserver', version: mockWebserverVersion
	testImplementation group: 'com.hivemq', name: 'hivemq-testcontainer-junit5', version: hivemqTestcontainerVersion
	testImplementation group: 'com.ginsberg', name: 'junit5-system-exit', version: systemExitVersion
	testRuntime group: 'org.junit.jupiter', name: 'junit-jupiter-engine', version: junitJupiterVersion

}

/**************
 * Compliance *
 **************/
configurations.implementation.setCanBeResolved(true)

downloadLicenses {
	ext.apache_2 = license('Apache License, Version 2.0', 'https://opensource.org/licenses/Apache-2.0')
	ext.mit = license('MIT License', 'https://opensource.org/licenses/MIT')
	ext.cddl_1_0 = license('CDDL, Version 1.0', 'https://opensource.org/licenses/CDDL-1.0')
	ext.cddl_1_1 = license('CDDL, Version 1.1', 'https://oss.oracle.com/licenses/CDDL+GPL-1.1')
	ext.lgpl_2_0 = license('LGPL, Version 2.0', 'https://opensource.org/licenses/LGPL-2.0')
	ext.lgpl_2_1 = license('LGPL, Version 2.1', 'https://opensource.org/licenses/LGPL-2.1')
	ext.lgpl_3_0 = license('LGPL, Version 3.0', 'https://opensource.org/licenses/LGPL-3.0')
	ext.epl_1_0 = license('EPL, Version 1.0', 'https://opensource.org/licenses/EPL-1.0')
	ext.epl_2_0 = license('EPL, Version 2.0', 'https://opensource.org/licenses/EPL-2.0')
	ext.edl_1_0 = license('EDL, Version 1.0', 'https://www.eclipse.org/org/documents/edl-v10.php')
	ext.bsd_3clause = license('BSD 3-Clause License', 'https://opensource.org/licenses/BSD-3-Clause')
	ext.bouncycastle = license('Bouncy Castle Licence', 'https://www.bouncycastle.org/licence.html')
	ext.w3c = license('W3C License', 'https://opensource.org/licenses/W3C')
	ext.cc0 = license('CC0', 'https://creativecommons.org/publicdomain/zero/1.0/')

	aliases = [
			(apache_2)    : ['Apache 2',
							 'Apache-2.0',
							 'Apache 2.0',
							 'Apache License 2.0',
							 'Apache License v2.0',
							 'Apache License Version 2.0',
							 'Apache License, Version 2.0',
							 'Apache License, version 2.0',
							 'The Apache License, Version 2.0',
							 'Apache Software License - Version 2.0',
							 'Apache Software License, version 2.0',
							 'The Apache Software License, version 2.0',
							 'The Apache Software License, Version 2.0'],
			(mit)         : ['MIT License',
							 'MIT license',
							 'The MIT License'],
			(cddl_1_0)    : ['CDDL, Version 1.0',
							 'Common Development and Distribution License 1.0',
							 'COMMON DEVELOPMENT AND DISTRIBUTION LICENSE (CDDL) Version 1.0',
							 license('CDDL', 'https://glassfish.dev.java.net/public/CDDLv1.0.html')],
			(cddl_1_1)    : ['CDDL 1.1',
							 'CDDL, Version 1.1',
							 'Common Development And Distribution License 1.1',
							 'CDDL+GPL License',
							 'CDDL + GPLv2 with classpath exception',
							 'Dual license consisting of the CDDL v1.1 and GPL v2',
							 'CDDL or GPLv2 with exceptions',
							 'CDDL/GPLv2+CE'],
			(lgpl_2_0)    : ['LGPL, Version 2.0',
							 'GNU General Public License, version 2'],
			(lgpl_2_1)    : ['LGPL, Version 2.1',
							 'LGPL, version 2.1',
							 license('GNU Lesser General Public License', 'http://www.gnu.org/licenses/old-licenses/lgpl-2.1.html')],
			(lgpl_3_0)    : ['LGPL, Version 3.0',
							 'Lesser General Public License, version 3 or greater'],
			(epl_1_0)     : ['EPL, Version 1.0',
							 'Eclipse Public License - v 1.0',
							 'Eclipse Public License - Version 1.0',
							 license('Eclipse Public License', 'http://www.eclipse.org/legal/epl-v10.html')],
			(epl_2_0)     : ['EPL 2.0',
							 'EPL, Version 2.0'],
			(edl_1_0)     : ['EDL 1.0',
							 'EDL, Version 1.0',
							 'Eclipse Distribution License - v 1.0'],
			(bsd_3clause) : ['BSD 3-clause',
							 'BSD-3-Clause',
							 'BSD 3-Clause License',
							 '3-Clause BSD License',
							 'New BSD License',
							 license('BSD', 'http://asm.ow2.org/license.html')],
			(bouncycastle): ['Bouncy Castle Licence'],
			(w3c)         : ['W3C License',
							 'W3C Software Copyright Notice and License',
							 'The W3C Software License'],
			(cc0)         : ['CC0',
							 'Public Domain']
	]

	dependencyConfiguration = 'implementation'
	includeProjectDependencies = true
}

license {
	include "**/*.java"
	exclude "**/com/hivemq/cli/openapi/**"
	header = file('HEADER')
}


task updateThirdPartyLicenses {
	group 'license'
	dependsOn ':downloadLicenses'
	doLast {
		javaexec {
			main = '-jar'
			args = ["${rootDir}/gradle/tools/license-third-party-tool-3.0.jar",
					"The MQTT Cli",
					"${buildDir}/reports/license/dependency-license.xml",
					"${buildDir}/packaging/third-party-licenses/licenses",
					"${buildDir}/packaging/third-party-licenses/licenses.html"
			]
		}
	}
}

forbiddenApisMain {
	exclude '**/LoggingBootstrap.class'
}

forbiddenApis {
	bundledSignatures = ['jdk-deprecated', 'jdk-non-portable', 'jdk-reflection']
	ignoreFailures = false
}

//disable
forbiddenApisTest.enabled = false

/****************
 * Jar *
 ***************/

compileJava {
	sourceCompatibility = '1.8'
	targetCompatibility = '1.8'
	options.encoding = 'UTF-8'

	def jv = System.properties['java.version']
	if (jv.startsWith('6') || jv.startsWith('7')) {
		throw new RuntimeException('Incompatible JRE version: ' + System.properties['java.version'] + '. Use at least JRE 8 instead.')
	}
}

jar {

	manifest() {
		attributes(
				'Built-JDK': System.getProperty('java.version'),
				'Implementation-Title': project.appName,
				'Implementation-Version': project.version,
				'Implementation-Vendor': project.vendor,
				'Specification-Title': project.appName,
				'Specification-Version': project.version,
				'Specification-Vendor': project.vendor,
				'Main-Class': application.mainClassName,
				// 'Class-Path': configurations.compile.collect { 'lib/' + it.getName() }.join(' '),
				'Built-Date': new Date().format("yyyy-MM-dd HH:mm:ss"),
				// 'SplashScreen-Image': 'mqtt-logo.svg',
				// 'Sealed': 'true'
		)
	}

	from(configurations.runtime.resolve().collect { it.isDirectory() ? it : zipTree(it) }) {
		exclude 'META-INF/MANIFEST.MF'
		exclude 'META-INF/*.SF'
		exclude 'META-INF/*.DSA'
		exclude 'META-INF/*.RSA'
	}

	finalizedBy shadowJar
}

shadowJar {
	archiveClassifier = ''
}


/****************
 * Tests *
 ***************/

compileTestJava {
	options.encoding = 'UTF-8'
}


test {
	useJUnitPlatform()
}

/****************
 * Graal *
 ***************/

graal {
<<<<<<< HEAD
    graalVersion '20.1.0'
    outputName "${rootProject.name}"
    mainClass application.mainClassName
    option '--enable-https'
    option '--enable-url-protocols=https'
    option '--enable-all-security-services'
    option '-H:+PrintClassInitialization'
    option '-H:ReflectionConfigurationFiles=tools/reflection.json'
    option "-H:ResourceConfigurationFiles=tools/resources.json"
    option '-H:-UseServiceLoaderFeature'
    option '-H:IncludeResources="org/jline/utils/*.*'
    option '-H:IncludeResources="org/jline/terminal/*.*'
    option '--allow-incomplete-classpath'
    option '--report-unsupported-elements-at-runtime'
    option '--initialize-at-build-time'
    option '--initialize-at-run-time=' +
            'io.netty.channel.unix.Errors,' +
            'io.netty.channel.unix.IovArray,' +
            'io.netty.channel.unix.Limits,' +
            'io.netty.channel.unix.Socket,' +
            'io.netty.channel.epoll.EpollEventArray,' +
            'io.netty.channel.epoll.EpollEventLoop,' +
            'io.netty.channel.epoll.Native,' +
            'io.netty.handler.ssl.ConscryptAlpnSslEngine,' +
            'io.netty.handler.ssl.JdkNpnApplicationProtocolNegotiator,' +
            'io.netty.handler.ssl.JettyNpnSslEngine,' +
            'io.netty.handler.ssl.ReferenceCountedOpenSslEngine,' +
            'io.netty.handler.ssl.ReferenceCountedOpenSslContext,' +
            'io.netty.handler.codec.http.HttpObjectEncoder,' +
            'io.netty.handler.codec.http.websocketx.WebSocket00FrameEncoder,' +
            'com.hivemq.client.internal.mqtt.codec.encoder.MqttPingReqEncoder,' +
            'com.hivemq.client.internal.mqtt.codec.encoder.mqtt3.Mqtt3DisconnectEncoder'
=======
	graalVersion '20.1.0'
	outputName "${rootProject.name}"
	mainClass application.mainClassName

	option '-H:+TraceClassInitialization'

	option '--enable-https'
	option '--enable-url-protocols=https'
	option '--enable-all-security-services'
	option '-H:+PrintClassInitialization'
	option '-H:ReflectionConfigurationFiles=tools/reflection.json'
	option "-H:ResourceConfigurationFiles=tools/resources.json"
	option '-H:-UseServiceLoaderFeature'
	option '-H:IncludeResources="org/jline/utils/*.*'
	option '-H:IncludeResources="org/jline/terminal/*.*'
	option '--allow-incomplete-classpath'
	option '--report-unsupported-elements-at-runtime'
	option '--initialize-at-build-time'
	option '--initialize-at-run-time=' +
			'io.netty.channel.unix.Errors,' +
			'io.netty.channel.unix.IovArray,' +
			'io.netty.channel.unix.Limits,' +
			'io.netty.channel.unix.Socket,' +
			'io.netty.channel.epoll.EpollEventArray,' +
			'io.netty.channel.epoll.EpollEventLoop,' +
			'io.netty.channel.epoll.Native,' +
			'io.netty.handler.ssl.ConscryptAlpnSslEngine,' +
			'io.netty.handler.ssl.JdkNpnApplicationProtocolNegotiator,' +
			'io.netty.handler.ssl.JettyNpnSslEngine,' +
			'io.netty.handler.ssl.ReferenceCountedOpenSslEngine,' +
			'io.netty.handler.ssl.ReferenceCountedOpenSslContext,' +
			'io.netty.handler.codec.http.HttpObjectEncoder,' +
			'io.netty.handler.codec.http.websocketx.WebSocket00FrameEncoder,' +
			'com.hivemq.client.internal.mqtt.codec.encoder.MqttPingReqEncoder,' +
			'com.hivemq.client.internal.mqtt.codec.encoder.mqtt3.Mqtt3DisconnectEncoder,' +
			'okhttp3.OkHttpClient,' +
			'com.hivemq.cli.openapi.ApiClient,' +
			'com.hivemq.cli.openapi.Configuration'
>>>>>>> 98c07864
}

/****************
 * Homebrew Package & Formula *
 ***************/

task buildPackageBrew(type: Zip) {
	dependsOn shadowJar

	archiveFileName = brewZipName
	destinationDirectory = file(project.buildBrewDir)

	into('brew') {
		from shadowJar.archiveFile
		from "$brewDir/mqtt"
	}

	from(projectDir) {
		include 'LICENSE'
		into 'licenses'
	}
}


task buildBrewFormula(type: Copy) {
	dependsOn buildPackageBrew

	from "$brewDir/mqtt-cli.rb"
	into "$buildBrewDir"

	doLast {
		ant.replace(file: "$buildBrewDir/mqtt-cli.rb", token: "@@description@@", value: project.description)
		ant.replace(file: "$buildBrewDir/mqtt-cli.rb", token: "@@version@@", value: project.version)
		ant.replace(file: "$buildBrewDir/mqtt-cli.rb", token: "@@filename@@", value: buildPackageBrew.archiveFileName.get())
		ant.replace(file: "$buildBrewDir/mqtt-cli.rb", token: "@@shasum@@", value: checkSum(buildPackageBrew.archiveFile.get().getAsFile()))
	}

}

/****************
 * Debian & RPM Packages *
 ***************/

ospackage {
	packageName project.readableName
	version project.version

	url project.website

	summary 'MQTT Command Line Interface for interacting with a MQTT broker'
	packageDescription project.description
	license 'apache2'
	packager ''
	vendor project.vendor

	os LINUX
	type BINARY

	user 'root'
	permissionGroup 'root'

	into "/opt/$packageName"
	from(shadowJar.outputs.files)
	from(configurations.runtime) {
		into 'lib'
	}
	from('lib') {
		into 'lib'
	}
	from(projectDir) {
		include 'LICENSE'
		into 'licenses'
		fileType LICENSE
	}
	from(debDir) {
		include 'mqtt'
		fileMode 0755
		filter {
			it.replaceAll("@@jarPath@@", "/opt/${packageName}/${shadowJar.archiveFileName.get()}")
		}
	}


	link('/usr/bin/mqtt', "/opt/$packageName/mqtt", 0755)

}

buildDeb {
	requires("default-jre").or("java8-runtime")
}

buildRpm {
	arch NOARCH
	release '1'
	requires('jre', '1.8.0', GREATER | EQUAL)
}

task buildDebianPackage(type: Copy) {
	from buildDeb
	into project.buildDebDir
	include "*.deb"
	rename { String filename ->
		filename = debPackageName
	}
}

task buildRpmPackage(type: Copy) {
	from buildRpm
	into project.buildRpmDir
	include "*.rpm"
	rename { String filename ->
		filename = rpmPackageName
	}
}

/****************
 * Windows Zipping *
 ***************/

launch4j {
	outputDir = 'packages/windows'
	headerType = "console"
	mainClassName = application.mainClassName
	icon = project.hmqIco
	jar = "lib/${project.tasks.shadowJar.archiveFileName.get()}"
	outfile = project.appExe
	copyright = project.copyright
	companyName = project.vendor
	downloadUrl = "https://openjdk.java.net/install/"
	jreMinVersion = "1.8"
	windowTitle = project.appName
	version = project.version
	textVersion = project.version
}

task buildWindowsZip(type: Zip) {
	dependsOn createExe

	archiveFileName = windowsZipName
	destinationDirectory = file(project.buildWinDir)

	from("${project.winDir}") {
		include '*'
		filter { line ->
			line.replace('@@exeName@@', project.appExe)
		}
	}
	from launch4j.dest
	from project.license
}

/****************
 * Package Task *
 ***************/

task buildPackageAll {
	dependsOn buildBrewFormula, buildDebianPackage, buildRpmPackage, buildWindowsZip
}

/****************
 * Publish Draft-Release with all packages to GitHub Releases*
 ***************/

githubRelease {
	token "" + System.getenv("GITHUB_API_TOKEN")
	owner = project.githubOrg
	targetCommitish "develop"
	body ""
	draft true
	prerelease false
	releaseAssets jar.archiveFile,
			file("${project.buildRpmDir}/$rpmPackageName"),
			file("${project.buildDebDir}/$debPackageName"),
			file("${project.buildBrewDir}/$brewZipName"),
			buildWindowsZip
	overwrite false
}

/****************
 * Update the Homebrew-Formula with the newly built package *
 ***************/

gitPublish {
	repoUri = "https://github.com/hivemq/homebrew-mqtt-cli.git"

	branch = 'master'

	contents {
		from(project.buildBrewDir) {
			include 'mqtt-cli.rb'
		}
	}

	// message used when committing changes
	commitMessage = "Release version v${project.version}"
}


tasks.githubRelease.dependsOn tasks.buildPackageAll


/****************
 * Helpers *
 ***************/

import java.security.DigestInputStream
import java.security.MessageDigest

static def checkSum(File file) {
	file.withInputStream {
		new DigestInputStream(it, MessageDigest.getInstance('SHA-256')).withStream {
			it.eachByte {}
			it.messageDigest.digest().encodeHex() as String
		}
	}
}

/*************************
 * Platform Distribution *
 *************************/

distributions {
	shadow {
		distributionBaseName = 'mqtt-cli'
		contents {
			from 'README.txt'
			from 'build/packaging'
		}
	}
}

shadowDistZip {
	dependsOn(updateThirdPartyLicenses)
}<|MERGE_RESOLUTION|>--- conflicted
+++ resolved
@@ -11,20 +11,6 @@
 }
 
 plugins {
-<<<<<<< HEAD
-    id 'java'
-    id 'idea'
-    id 'application'
-    id 'com.github.johnrengelman.shadow' version '4.0.4' apply false
-    id "com.github.hierynomus.license" version "0.15.0"
-    id 'org.gradle.crypto.checksum' version '1.1.0'
-    id "nebula.ospackage" version "7.1.0"
-    id 'edu.sc.seis.launch4j' version '2.4.6'
-    id 'com.palantir.graal' version '0.7.1'
-    id 'de.thetaphi.forbiddenapis' version '2.6' apply false
-    id "com.github.breadmoirai.github-release" version "2.2.9"
-    id 'org.ajoberstar.git-publish' version '2.1.1'
-=======
 	id 'java'
 	id 'idea'
 	id 'application'
@@ -40,7 +26,6 @@
 	id 'org.owasp.dependencycheck' version '5.3.2.1' apply false
 	id "com.github.ben-manes.versions" version "0.29.0"
 	id "org.openapi.generator" version "4.3.1"
->>>>>>> 98c07864
 }
 
 apply plugin: "com.github.ben-manes.versions"
@@ -115,71 +100,6 @@
 
 
 ext {
-<<<<<<< HEAD
-    moduleName = 'com.hivemq.cli'
-    readableName = 'mqtt-cli'
-    appName = 'MQTT CLI'
-    githubOrg = 'hivemq'
-    githubRepo = 'mqtt-cli'
-    githubUrl = 'https://github.com/' + githubOrg + '/' + githubRepo
-    scmConnection = 'scm:git:git://github.com/' + githubOrg + '/' + githubRepo + '.git'
-    scmDeveloperConnection = 'scm:git:ssh://git@github.com/' + githubOrg + '/' + githubRepo + '.git'
-    issuesUrl = githubUrl + '/issues'
-    docUrl = 'https://' + githubOrg + '.github.io/' + githubRepo + '/'
-    prevVersion = ''
-
-    appJarName = "${readableName}.jar"
-    appExe = "${readableName}.exe"
-
-    // Directories
-    
-    iconsDir = "${projectDir}/icons"
-
-    resDir = "${projectDir}/res"
-    dmgDir = "${projectDir}/dmg"
-    pkgDir = "${projectDir}/packages"
-    brewDir = "${pkgDir}/homebrew"
-    debDir = "${pkgDir}/debian"
-    rpmDir = "${pkgDir}/rpm"
-    winDir = "${pkgDir}/windows"
-
-    buildLaunch4j = "$buildDir/launch4j"
-
-    buildPkgDir = "${buildDir}/packages"
-    buildBrewDir =  "${buildPkgDir}/homebrew"
-    buildDebDir = "${buildPkgDir}/debian"
-    buildRpmDir = "${buildPkgDir}/rpm"
-    buildWinDir = "${buildPkgDir}/windows"
-
-    // Icons
-    hmqIco = "${iconsDir}/05-mqtt-cli-icon.ico"
-    hmqLogo = "${iconsDir}/05-mqtt-cli-icon.png"
-
-    // Vendor details
-
-    copyright = "Copyright 2019 HiveMQ and the HiveMQ Community"
-    vendor = "HiveMQ GmbH"
-    website = "https://www.hivemq.com/"
-    license = "${projectDir}/LICENSE"
-
-    // Dependency versions
-
-    picoclishell3Version = '4.3.2'
-    picocliVersion = '4.3.2'
-    jline3Version = '3.14.0'
-    jline3JansiVersion = '3.14.0'
-    daggerVersion = '2.21'
-    guavaVersion ='27.0.1-jre'
-    hivemqclientVersion = '1.1.3'
-    tinylogVersion = '2.0.1'
-    jcToolsVersion = '2.1.2'
-    jetbrainsAnnotationsVersion = '17.0.0'
-    bouncycastleVersion='1.62'
-    nettyVersion = '4.1.37.Final'
-    gsonVersion = '2.8.6'
-    substrateVmVersion = '19.2.1'
-    junitJupiterVersion = '5.5.1'
-=======
 	moduleName = 'com.hivemq.cli'
 	readableName = 'mqtt-cli'
 	appName = 'MQTT CLI'
@@ -260,7 +180,6 @@
 	hivemqTestcontainerVersion = '1.1.1'
 	mockWebserverVersion = '4.8.0'
 	systemExitVersion = '1.0.0'
->>>>>>> 98c07864
 }
 
 
@@ -497,40 +416,6 @@
  ***************/
 
 graal {
-<<<<<<< HEAD
-    graalVersion '20.1.0'
-    outputName "${rootProject.name}"
-    mainClass application.mainClassName
-    option '--enable-https'
-    option '--enable-url-protocols=https'
-    option '--enable-all-security-services'
-    option '-H:+PrintClassInitialization'
-    option '-H:ReflectionConfigurationFiles=tools/reflection.json'
-    option "-H:ResourceConfigurationFiles=tools/resources.json"
-    option '-H:-UseServiceLoaderFeature'
-    option '-H:IncludeResources="org/jline/utils/*.*'
-    option '-H:IncludeResources="org/jline/terminal/*.*'
-    option '--allow-incomplete-classpath'
-    option '--report-unsupported-elements-at-runtime'
-    option '--initialize-at-build-time'
-    option '--initialize-at-run-time=' +
-            'io.netty.channel.unix.Errors,' +
-            'io.netty.channel.unix.IovArray,' +
-            'io.netty.channel.unix.Limits,' +
-            'io.netty.channel.unix.Socket,' +
-            'io.netty.channel.epoll.EpollEventArray,' +
-            'io.netty.channel.epoll.EpollEventLoop,' +
-            'io.netty.channel.epoll.Native,' +
-            'io.netty.handler.ssl.ConscryptAlpnSslEngine,' +
-            'io.netty.handler.ssl.JdkNpnApplicationProtocolNegotiator,' +
-            'io.netty.handler.ssl.JettyNpnSslEngine,' +
-            'io.netty.handler.ssl.ReferenceCountedOpenSslEngine,' +
-            'io.netty.handler.ssl.ReferenceCountedOpenSslContext,' +
-            'io.netty.handler.codec.http.HttpObjectEncoder,' +
-            'io.netty.handler.codec.http.websocketx.WebSocket00FrameEncoder,' +
-            'com.hivemq.client.internal.mqtt.codec.encoder.MqttPingReqEncoder,' +
-            'com.hivemq.client.internal.mqtt.codec.encoder.mqtt3.Mqtt3DisconnectEncoder'
-=======
 	graalVersion '20.1.0'
 	outputName "${rootProject.name}"
 	mainClass application.mainClassName
@@ -569,7 +454,6 @@
 			'okhttp3.OkHttpClient,' +
 			'com.hivemq.cli.openapi.ApiClient,' +
 			'com.hivemq.cli.openapi.Configuration'
->>>>>>> 98c07864
 }
 
 /****************
