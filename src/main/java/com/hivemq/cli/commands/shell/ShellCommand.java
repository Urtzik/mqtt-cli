--- conflicted
+++ resolved
@@ -45,12 +45,8 @@
 
 
 @CommandLine.Command(name = "shell", aliases = "sh",
-<<<<<<< HEAD
-        versionProvider = HiveMQCLIMain.CLIVersionProvider.class,
-        description = "Starts HiveMQ-CLI in shell mode, to enable interactive mode with further sub commands.",
-=======
+        versionProvider = MqttCLIMain.CLIVersionProvider.class,
         description = "Starts MqttCLI in shell mode, to enable interactive mode with further sub commands.",
->>>>>>> f7bcd18f
         footer = {"", "@|bold Press Ctl-C to exit.|@"},
         synopsisHeading = "%n@|bold Usage|@:  ",
         descriptionHeading = "%n",
@@ -138,7 +134,7 @@
         try {
             final Terminal terminal = TerminalBuilder.builder()
                     .name("MQTT Terminal")
-                    .dumb(true)
+                    .system(true)
                     .build();
 
             shellReader = (LineReaderImpl) LineReaderBuilder.builder()
@@ -167,7 +163,6 @@
                     PropertiesUtils.DEFAULT_MQTT_VERSION,
                     PropertiesUtils.DEFAULT_SHELL_DEBUG_LEVEL);
             Logger.info("Writing Logfile to {}", logfilePath);
-
 
             String line;
             while (!exitShell) {
