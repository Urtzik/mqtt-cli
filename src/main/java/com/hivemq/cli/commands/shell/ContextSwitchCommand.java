--- conflicted
+++ resolved
@@ -30,11 +30,6 @@
         description = "Switch the current context")
 public class ContextSwitchCommand extends ShellContextCommand implements Runnable, Context {
 
-<<<<<<< HEAD
-
-    @CommandLine.Option(names = {"--help"}, usageHelp = true, description = "display this help message")
-    boolean usageHelpRequested;
-=======
     //needed for pico cli - reflection code generation
     public ContextSwitchCommand() {
         this(null);
@@ -44,7 +39,9 @@
     public ContextSwitchCommand(final @NotNull MqttClientExecutor mqttClientExecutor) {
         super(mqttClientExecutor);
     }
->>>>>>> f7bcd18f
+
+    @CommandLine.Option(names = {"--help"}, usageHelp = true, description = "display this help message")
+    boolean usageHelpRequested;
 
     @CommandLine.Parameters(index = "0", arity = "0..1", description = "The name of the context, e.g. client@localhost")
     @Nullable
