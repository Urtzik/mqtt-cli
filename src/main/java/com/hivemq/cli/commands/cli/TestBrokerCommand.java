--- conflicted
+++ resolved
@@ -24,9 +24,6 @@
 import com.hivemq.cli.converters.MqttVersionConverter;
 import com.hivemq.cli.mqtt.test.Mqtt3FeatureTester;
 import com.hivemq.cli.mqtt.test.Mqtt5FeatureTester;
-<<<<<<< HEAD
-import com.hivemq.cli.mqtt.test.results.*;
-=======
 import com.hivemq.cli.mqtt.test.results.AsciiCharsInClientIdTestResults;
 import com.hivemq.cli.mqtt.test.results.ClientIdLengthTestResults;
 import com.hivemq.cli.mqtt.test.results.PayloadTestResults;
@@ -34,7 +31,6 @@
 import com.hivemq.cli.mqtt.test.results.SharedSubscriptionTestResult;
 import com.hivemq.cli.mqtt.test.results.TopicLengthTestResults;
 import com.hivemq.cli.mqtt.test.results.WildcardSubscriptionsTestResult;
->>>>>>> 128c051c
 import com.hivemq.cli.utils.LoggerUtils;
 import com.hivemq.client.mqtt.MqttClientSslConfig;
 import com.hivemq.client.mqtt.MqttVersion;
@@ -57,12 +53,8 @@
 
 @CommandLine.Command(
         name = "test",
-<<<<<<< HEAD
         description = "Tests the specified broker on different MQTT feature support and prints the results",
         sortOptions = false)
-=======
-        description = "Tests the specified broker on different MQTT feature support and prints the results.")
->>>>>>> 128c051c
 public class TestBrokerCommand implements Runnable {
 
     final int MAX_PAYLOAD_TEST_SIZE = 100000; // ~ 1 MB
@@ -88,11 +80,7 @@
     @CommandLine.Option(names = {"-q", "--qosTries"}, defaultValue = "10", description = "The amount of publishes to send to the broker on every qos level", order = 1)
     private @NotNull Integer qosTries;
 
-<<<<<<< HEAD
     @CommandLine.Option(names = {"-l"}, defaultValue = "false", description = "Log to $HOME/.mqtt.cli/logs (Configurable through $HOME/.mqtt-cli/config.properties)", order = 1)
-=======
-    @CommandLine.Option(names = {"-l"}, defaultValue = "false", description = "Log to $HOME/.mqtt-cli/logs (Configurable through $HOME/.mqtt-cli/config.properties)", order = 1)
->>>>>>> 128c051c
     private boolean logToLogfile;
 
     @CommandLine.Mixin
@@ -118,21 +106,9 @@
     @Override
     public void run() {
 
-<<<<<<< HEAD
-        if (logToLogfile) {
-            LoggerUtils.useDefaultLogging(null);
-        }
-        else {
-            Map<String, String> configurationMap = new HashMap<String, String>() {{
-                put("writer.level", "off");
-            }};
-            Configuration.replace(configurationMap);
-        }
+        LoggerUtils.turnOffConsoleLogging(logToLogfile);
 
         Logger.trace("Command {}", this);
-=======
-        LoggerUtils.turnOffConsoleLogging(logToLogfile);
->>>>>>> 128c051c
 
         if (host == null) {
             host = defaultCLIProperties.getHost();
