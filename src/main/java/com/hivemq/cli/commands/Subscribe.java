/*
 * Copyright 2019 HiveMQ and the HiveMQ Community
 *
 * Licensed under the Apache License, Version 2.0 (the "License");
 * you may not use this file except in compliance with the License.
 * You may obtain a copy of the License at
 *
 *     http://www.apache.org/licenses/LICENSE-2.0
 *
 * Unless required by applicable law or agreed to in writing, software
 * distributed under the License is distributed on an "AS IS" BASIS,
 * WITHOUT WARRANTIES OR CONDITIONS OF ANY KIND, either express or implied.
 * See the License for the specific language governing permissions and
 * limitations under the License.
 *
 */
package com.hivemq.cli.commands;

import com.hivemq.client.mqtt.datatypes.MqttQos;
import com.hivemq.client.mqtt.mqtt5.datatypes.Mqtt5UserProperties;
import org.jetbrains.annotations.NotNull;
import org.jetbrains.annotations.Nullable;

import java.io.File;

public interface Subscribe extends Context {

    @NotNull String[] getTopics();

    @NotNull MqttQos[] getQos();

    @Nullable File getPublishFile();

    boolean isPrintToSTDOUT();

    boolean isBase64();

<<<<<<< HEAD
    boolean isJsonOutput();
=======
    boolean showTopics();
>>>>>>> dacf2e83

    @Nullable Mqtt5UserProperties getUserProperties();

}<|MERGE_RESOLUTION|>--- conflicted
+++ resolved
@@ -35,11 +35,9 @@
 
     boolean isBase64();
 
-<<<<<<< HEAD
     boolean isJsonOutput();
-=======
+
     boolean showTopics();
->>>>>>> dacf2e83
 
     @Nullable Mqtt5UserProperties getUserProperties();
 
