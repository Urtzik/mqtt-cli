--- conflicted
+++ resolved
@@ -37,22 +37,16 @@
     @Nullable private final File publishFile;
     private final boolean printToStdout;
     private final boolean isBase64;
-<<<<<<< HEAD
     private final boolean isJsonOutput;
-=======
     private final boolean showTopics;
->>>>>>> dacf2e83
     private final Mqtt5Client client;
 
     SubscribeMqtt5PublishCallback(final @NotNull Subscribe subscribe, final @NotNull Mqtt5Client client) {
         printToStdout = subscribe.isPrintToSTDOUT();
         publishFile = subscribe.getPublishFile();
         isBase64 = subscribe.isBase64();
-<<<<<<< HEAD
         isJsonOutput = subscribe.isJsonOutput();
-=======
         showTopics = subscribe.showTopics();
->>>>>>> dacf2e83
         this.client  = client;
     }
 
@@ -70,22 +64,17 @@
             message = new String(mqtt5Publish.getPayloadAsBytes());
         }
 
+        if (showTopics) {
+            message = mqtt5Publish.getTopic() + ": " + message;
+        }
+
         if (publishFile != null) {
             PrintWriter fileWriter = FileUtils.createFileAppender(publishFile);
-            fileWriter.println(mqtt5Publish.getTopic() + ": " + message);
+            fileWriter.println(message);
             fileWriter.flush();
             fileWriter.close();
         }
 
-<<<<<<< HEAD
-=======
-        String message = payloadMessage;
-
-        if (showTopics) {
-            message = mqtt5Publish.getTopic() + ": " + message;
-        }
-
->>>>>>> dacf2e83
         if (printToStdout) { System.out.println(message); }
 
         Logger.debug("{} received PUBLISH ('{}') {}",
